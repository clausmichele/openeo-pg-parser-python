# openeo-pg-parser-python

This package allows to parse an *openEO* process graph (JSON) and convert it to a traversable Python object (`graph`).
The resulting directed `graph` object consists of nodes and edges and can help for instance to identify node relationships 
or to sort a graph by a specific attribute. The nodes are instances of `OpenEONode`, which can be used to extract information from itself, e.g., if it is a reducer and if so what dimension is used for reduction, or the direct neighbours, i.e., parent and child processes.
The nodes are connected via directed edges which represent the data flow (input and output) and can have two values: "data" or "callback". "data" specifies that the output of one node is the input for the second node.
"callback" is a connection between two processes, whereas the parent process is the embedded process graph (because the data is passed to the process, which is embedding the current one, after processing is done). 

Moreover, one can display a parsed process graph `process graph` in two ways. Once via `print(process graph)` to print the string representation of all the nodes in the graph and once via `process_graph.plot()`.
The latter option uses the Python package *igraph* to plot the graph on a map.
## Installation


1.  At the moment, this package is only installable from source.
    So start with cloning the repository:

        git clone https://github.com/Open-EO/openeo-pg-parser-python.git
        cd openeo-pg-parser-python

2.  It is recommended to install this package in a virtual environment,
    e.g. by using [`venv` (from the Python standard library)](https://docs.python.org/3/library/venv.html),
    `virtualenv`, a conda environment, ... For example, to create a new virtual
    environment using `venv` (in a folder called `.venv`) and to activate it:

        python3 -m venv .venv
        source .venv/bin/activate

<<<<<<< HEAD
```
source activate openeo-pg-parser
python setup.py install
```
=======
    (You might want to use a different bootstrap python executable
    instead of `python3` in this example.)

3. Install the package in the virtual environment using one of the following ways, as you prefer:

    - traditional way: `python setup.py install`
    - with pip: `pip install .`
    - if you plan to do development on the `openeo-pg-parser-python` package itself,
        install it in "development" mode with `python setup.py develop` or `pip install -e .`
>>>>>>> f9488654

    (Note that in this step we are using `python` and `pip` from the virtual environment.)


## Example

As short example, we can translate the following process graph, which loads S-2 data and computes the maximum NDVI value over a specific time span.
```json
{
  "process_graph":
  {
    "apply": {
      "process_id": "apply",
      "arguments": {
        "data": {
          "from_node": "reduce_time"
        },
        "process": {
          "process_graph": {
            "linear_scale_range": {
              "process_id": "linear_scale_range",
              "arguments": {
                "x": {
                  "from_parameter": "x"
                },
                "inputMin": -1,
                "inputMax": 1,
                "outputMax": 255
              },
              "result": true
            }
          }
        }
      },
      "description": "Stretch range from -1 / 1 to 0 / 255 for PNG visualization."
    },
    "load_collection": {
      "process_id": "load_collection",
      "arguments": {
        "id": "COPERNICUS/S2",
        "spatial_extent": {
          "type": "Polygon",
          "coordinates": [
            [
              [
                7.246856689453125,
                47.167543112150554
              ],
              [
                7.218189239501953,
                47.13520594493793
              ],
              [
                7.23552703857422,
                47.11570074493338
              ],
              [
                7.2803306579589835,
                47.11488300552253
              ],
              [
                7.305736541748048,
                47.14793302647546
              ],
              [
                7.279300689697265,
                47.16999386399103
              ],
              [
                7.246856689453125,
                47.167543112150554
              ]
            ]
          ]
        },
        "temporal_extent": [
          "2018-01-01T00:00:00Z",
          "2018-01-31T23:59:59Z"
        ],
        "bands": [
          "B4",
          "B8"
        ]
      },
      "description": "Loading the data; The order of the specified bands is important for the following reduce operation."
    },
    "reduce_bands": {
      "process_id": "reduce_dimension",
      "arguments": {
        "data": {
          "from_node": "load_collection"
        },
        "reducer": {
          "process_graph": {
            "red": {
              "process_id": "array_element",
              "arguments": {
                "data": {
                  "from_parameter": "data"
                },
                "label": "B4"
              }
            },
            "nir": {
              "process_id": "array_element",
              "arguments": {
                "data": {
                  "from_parameter": "data"
                },
                "label": "B8"
              }
            },
            "ndvi": {
              "process_id": "normalized_difference",
              "arguments": {
                "x": {
                  "from_node": "nir"
                },
                "y": {
                  "from_node": "red"
                }
              },
              "result": true
            }
          }
        },
        "dimension": "bands"
      },
      "description": "Compute the NDVI: (NIR - RED) / (NIR + RED)"
    },
    "reduce_time": {
      "process_id": "reduce_dimension",
      "arguments": {
        "data": {
          "from_node": "reduce_bands"
        },
        "reducer": {
          "process_graph": {
            "max": {
              "process_id": "max",
              "arguments": {
                "data": {
                  "from_parameter": "data"
                }
              },
              "result": true
            }
          }
        },
        "dimension": "t"
      },
      "description": "Compute a minimum time composite by reducing the temporal dimension"
    },
    "save": {
      "process_id": "save_result",
      "arguments": {
        "data": {
          "from_node": "apply"
        },
        "format": "PNG"
      },
      "result": true
    }
  }
}
```
After parsing this process graph we get the following graph structure:

<img align="center" src="examples/s2_max_ndvi_graph.png" height="700" width="700">

Please have a look at the Juypter Notebooks under "examples" for further details.

## Note

This project has been set up using PyScaffold 3.1. For details and usage
information on PyScaffold see https://pyscaffold.org/.<|MERGE_RESOLUTION|>--- conflicted
+++ resolved
@@ -1,13 +1,8 @@
 # openeo-pg-parser-python
 
-This package allows to parse an *openEO* process graph (JSON) and convert it to a traversable Python object (`graph`).
-The resulting directed `graph` object consists of nodes and edges and can help for instance to identify node relationships 
-or to sort a graph by a specific attribute. The nodes are instances of `OpenEONode`, which can be used to extract information from itself, e.g., if it is a reducer and if so what dimension is used for reduction, or the direct neighbours, i.e., parent and child processes.
-The nodes are connected via directed edges which represent the data flow (input and output) and can have two values: "data" or "callback". "data" specifies that the output of one node is the input for the second node.
-"callback" is a connection between two processes, whereas the parent process is the embedded process graph (because the data is passed to the process, which is embedding the current one, after processing is done). 
-
-Moreover, one can display a parsed process graph `process graph` in two ways. Once via `print(process graph)` to print the string representation of all the nodes in the graph and once via `process_graph.plot()`.
-The latter option uses the Python package *igraph* to plot the graph on a map.
+This package allows to parse an *openEO* process graph (JSON) to a traversable Python object (`graph`), describing process dependencies and contents.
+
+
 ## Installation
 
 
@@ -25,12 +20,6 @@
         python3 -m venv .venv
         source .venv/bin/activate
 
-<<<<<<< HEAD
-```
-source activate openeo-pg-parser
-python setup.py install
-```
-=======
     (You might want to use a different bootstrap python executable
     instead of `python3` in this example.)
 
@@ -40,178 +29,190 @@
     - with pip: `pip install .`
     - if you plan to do development on the `openeo-pg-parser-python` package itself,
         install it in "development" mode with `python setup.py develop` or `pip install -e .`
->>>>>>> f9488654
 
     (Note that in this step we are using `python` and `pip` from the virtual environment.)
 
 
 ## Example
 
-As short example, we can translate the following process graph, which loads S-2 data and computes the maximum NDVI value over a specific time span.
+Here, we show how an *openEO* process graph can be translated into a `graph` object.
+An exemplary process graph is stored in a file named *"process_graph_example.json"* and is given below:
 ```json
 {
-  "process_graph":
-  {
-    "apply": {
-      "process_id": "apply",
-      "arguments": {
-        "data": {
-          "from_node": "reduce_time"
-        },
-        "process": {
-          "process_graph": {
-            "linear_scale_range": {
-              "process_id": "linear_scale_range",
-              "arguments": {
-                "x": {
-                  "from_parameter": "x"
-                },
-                "inputMin": -1,
-                "inputMax": 1,
-                "outputMax": 255
-              },
-              "result": true
-            }
-          }
+  "s2a": {
+    "process_id": "load_collection",
+    "process_description": "Loading S2A data.",
+    "arguments": {
+      "id": "CGS_SENTINEL2_RADIOMETRY_V102_001",
+      "spatial_extent": {
+        "north": 48.40,
+        "south": 47.90,
+        "east": 16.84,
+        "west": 15.96
+      },
+      "temporal_extent": ["2017-09-05", "2017-10-01"]
+    }
+  },
+  "ndvi": {
+    "process_id": "ndvi",
+    "process_description": "Calculate NDVI.",
+    "arguments": {
+      "data": {"from_node": "s2a"},
+      "name": "ndvi"
+    }
+  },
+  "min_time": {
+    "process_id": "reduce",
+    "process_description": "Take the minimum value in the time series.",
+    "arguments": {
+      "data": {"from_node": "ndvi"},
+      "dimension": "temporal",
+      "reducer": {
+        "callback": {
+          "process_id": "min",
+          "process_description": "Calculate minimum",
+          "arguments": {
+            "data": {"from_argument": "data"}
+          },
+          "result": true
         }
-      },
-      "description": "Stretch range from -1 / 1 to 0 / 255 for PNG visualization."
-    },
-    "load_collection": {
-      "process_id": "load_collection",
-      "arguments": {
-        "id": "COPERNICUS/S2",
-        "spatial_extent": {
-          "type": "Polygon",
-          "coordinates": [
-            [
-              [
-                7.246856689453125,
-                47.167543112150554
-              ],
-              [
-                7.218189239501953,
-                47.13520594493793
-              ],
-              [
-                7.23552703857422,
-                47.11570074493338
-              ],
-              [
-                7.2803306579589835,
-                47.11488300552253
-              ],
-              [
-                7.305736541748048,
-                47.14793302647546
-              ],
-              [
-                7.279300689697265,
-                47.16999386399103
-              ],
-              [
-                7.246856689453125,
-                47.167543112150554
-              ]
-            ]
-          ]
-        },
-        "temporal_extent": [
-          "2018-01-01T00:00:00Z",
-          "2018-01-31T23:59:59Z"
-        ],
-        "bands": [
-          "B4",
-          "B8"
-        ]
-      },
-      "description": "Loading the data; The order of the specified bands is important for the following reduce operation."
-    },
-    "reduce_bands": {
-      "process_id": "reduce_dimension",
-      "arguments": {
-        "data": {
-          "from_node": "load_collection"
-        },
-        "reducer": {
-          "process_graph": {
-            "red": {
-              "process_id": "array_element",
-              "arguments": {
-                "data": {
-                  "from_parameter": "data"
-                },
-                "label": "B4"
-              }
-            },
-            "nir": {
-              "process_id": "array_element",
-              "arguments": {
-                "data": {
-                  "from_parameter": "data"
-                },
-                "label": "B8"
-              }
-            },
-            "ndvi": {
-              "process_id": "normalized_difference",
-              "arguments": {
-                "x": {
-                  "from_node": "nir"
-                },
-                "y": {
-                  "from_node": "red"
-                }
-              },
-              "result": true
-            }
-          }
-        },
-        "dimension": "bands"
-      },
-      "description": "Compute the NDVI: (NIR - RED) / (NIR + RED)"
-    },
-    "reduce_time": {
-      "process_id": "reduce_dimension",
-      "arguments": {
-        "data": {
-          "from_node": "reduce_bands"
-        },
-        "reducer": {
-          "process_graph": {
-            "max": {
-              "process_id": "max",
-              "arguments": {
-                "data": {
-                  "from_parameter": "data"
-                }
-              },
-              "result": true
-            }
-          }
-        },
-        "dimension": "t"
-      },
-      "description": "Compute a minimum time composite by reducing the temporal dimension"
-    },
-    "save": {
-      "process_id": "save_result",
-      "arguments": {
-        "data": {
-          "from_node": "apply"
-        },
-        "format": "PNG"
-      },
-      "result": true
+      }
+    }
+  },
+  "output": {
+    "process_id": "save_result",
+    "description": "Save to disk",
+    "arguments": {
+      "data": {"from_node": "min_time"},
+      "format": "Gtiff"
     }
   }
 }
 ```
-After parsing this process graph we get the following graph structure:
-
-<img align="center" src="examples/s2_max_ndvi_graph.png" height="700" width="700">
-
-Please have a look at the Juypter Notebooks under "examples" for further details.
+To translate the JSON file into a python object, use:
+```python
+from openeo_pg_parser_python.translate import translate_process_graph
+
+pg_filepath = "process_graph_example.json"
+process_graph = translate_process_graph(pg_filepath)
+```
+If you print the `graph` you get the information contained in each node:
+```
+Node ID: s2a_0
+Node Name: s2a
+{'arguments': {'id': 'CGS_SENTINEL2_RADIOMETRY_V102_001',
+               'spatial_extent': {'east': 16.84,
+                                  'north': 48.4,
+                                  'south': 47.9,
+                                  'west': 15.96},
+               'temporal_extent': ['2017-09-05', '2017-10-01']},
+ 'process_description': 'Loading S2A data.',
+ 'process_id': 'load_collection'}
+
+Node ID: ndvi_1
+Node Name: ndvi
+{'arguments': {'data': {'from_node': 's2a_0'}, 'name': 'ndvi'},
+ 'process_description': 'Calculate NDVI.',
+ 'process_id': 'ndvi'}
+
+Node ID: min_time_2
+Node Name: min_time
+{'arguments': {'data': {'from_node': 'ndvi_1'},
+               'dimension': 'temporal',
+               'reducer': {'from_node': 'callback_3'}},
+ 'process_description': 'Take the minimum value in the time series.',
+ 'process_id': 'reduce'}
+
+Node ID: callback_3
+Node Name: callback
+{'arguments': {'data': {'from_node': 'ndvi_1'}},
+ 'process_description': 'Calculate minimum',
+ 'process_id': 'min',
+ 'result': True}
+
+Node ID: output_4
+Node Name: output
+{'arguments': {'data': {'from_node': 'min_time_2'}, 'format': 'Gtiff'},
+ 'description': 'Save to disk',
+ 'process_id': 'save_result'}
+```
+It also possible to sort the process graph by the dependency of each node
+with:
+```python
+sorted_process_graph = process_graph.sort(by='dependency')
+```
+```
+Node ID: s2a_0
+Node Name: s2a
+{'arguments': {'id': 'CGS_SENTINEL2_RADIOMETRY_V102_001',
+               'spatial_extent': {'east': 16.84,
+                                  'north': 48.4,
+                                  'south': 47.9,
+                                  'west': 15.96},
+               'temporal_extent': ['2017-09-05', '2017-10-01']},
+ 'process_description': 'Loading S2A data.',
+ 'process_id': 'load_collection'}
+
+Node ID: ndvi_1
+Node Name: ndvi
+{'arguments': {'data': {'from_node': 's2a_0'}, 'name': 'ndvi'},
+ 'process_description': 'Calculate NDVI.',
+ 'process_id': 'ndvi'}
+
+Node ID: callback_3
+Node Name: callback
+{'arguments': {'data': {'from_node': 'ndvi_1'}},
+ 'process_description': 'Calculate minimum',
+ 'process_id': 'min',
+ 'result': True}
+
+Node ID: min_time_2
+Node Name: min_time
+{'arguments': {'data': {'from_node': 'ndvi_1'},
+               'dimension': 'temporal',
+               'reducer': {'from_node': 'callback_3'}},
+ 'process_description': 'Take the minimum value in the time series.',
+ 'process_id': 'reduce'}
+
+Node ID: output_4
+Node Name: output
+{'arguments': {'data': {'from_node': 'min_time_2'}, 'format': 'Gtiff'},
+ 'description': 'Save to disk',
+ 'process_id': 'save_result'}
+```
+If you are interested in a specific node, you can use Python indexing:
+```python
+print(sorted_process_graph['min_time_2'])
+```
+which results in:
+```
+Node ID: min_time_2
+Node Name: min_time
+{'arguments': {'data': {'from_node': 'ndvi_1'},
+               'dimension': 'temporal',
+               'reducer': {'from_node': 'callback_3'}},
+ 'process_description': 'Take the minimum value in the time series.',
+ 'process_id': 'reduce'}
+```
+A node has also offers access to its ancestors/parents/dependencies:
+```python
+print(sorted_process_graph['min_time_2'].dependencies)
+```
+
+```
+Node ID: ndvi_1
+Node Name: ndvi
+{'arguments': {'data': {'from_node': 's2a_0'}, 'name': 'ndvi'},
+ 'process_description': 'Calculate NDVI.',
+ 'process_id': 'ndvi'}
+
+Node ID: callback_3
+Node Name: callback
+{'arguments': {'data': {'from_node': 'ndvi_1'}},
+ 'process_description': 'Calculate minimum',
+ 'process_id': 'min',
+ 'result': True}
+```
 
 ## Note
 
